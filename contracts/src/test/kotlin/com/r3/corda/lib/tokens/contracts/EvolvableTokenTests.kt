--- conflicted
+++ resolved
@@ -4,16 +4,6 @@
 import com.r3.corda.lib.tokens.contracts.commands.Update
 import net.corda.core.contracts.UniqueIdentifier
 import net.corda.testing.core.TestIdentity
-<<<<<<< HEAD
-import net.corda.testing.dsl.EnforceVerifyOrFail
-import net.corda.testing.dsl.TransactionDSL
-import net.corda.testing.dsl.TransactionDSLInterpreter
-import net.corda.testing.node.MockServices
-import net.corda.testing.node.transaction
-import org.junit.Ignore
-import org.junit.Rule
-=======
->>>>>>> ce7b0c80
 import org.junit.Test
 
 object EvolvableTokenTests : ContractTestCommon() {
@@ -249,7 +239,6 @@
         }
 
         @Test
-        @Ignore
         fun `may only have one command`() {
             val expectedError = "Evolvable token transactions support exactly one command only."
 
@@ -583,7 +572,6 @@
         }
 
         @Test
-        @Ignore
         fun `may only have one command`() {
             val expectedError = "Evolvable token transactions support exactly one command only."
 
