package com.r3.corda.sdk.token.workflow

import com.r3.corda.sdk.token.contracts.types.TokenPointer
import com.r3.corda.sdk.token.contracts.utilities.heldBy
import com.r3.corda.sdk.token.contracts.utilities.issuedBy
import com.r3.corda.sdk.token.contracts.utilities.of
import com.r3.corda.sdk.token.money.GBP
import com.r3.corda.sdk.token.workflow.flows.internal.selection.TokenSelection
import com.r3.corda.sdk.token.workflow.flows.shell.IssueTokens
import com.r3.corda.sdk.token.workflow.flows.shell.MoveFungibleTokens
import com.r3.corda.sdk.token.workflow.statesAndContracts.House
import com.r3.corda.sdk.token.workflow.utilities.getDistributionList
import com.r3.corda.sdk.token.workflow.utilities.getLinearStateById
import com.r3.corda.sdk.token.workflow.utilities.tokenBalance
import net.corda.core.contracts.LinearState
import net.corda.core.contracts.StateAndRef
import net.corda.core.node.services.queryBy
import net.corda.core.utilities.getOrThrow
import net.corda.testing.internal.chooseIdentityAndCert
import net.corda.testing.node.StartedMockNode
import org.assertj.core.api.Assertions
import org.assertj.core.api.Assertions.assertThat
import org.junit.Before
import org.junit.Test
import java.util.*
import kotlin.test.assertEquals

class TokenFlowTests : MockNetworkTest(numberOfNodes = 4) {

    lateinit var A: StartedMockNode
    lateinit var B: StartedMockNode
    lateinit var I: StartedMockNode
    lateinit var I2: StartedMockNode

    @Before
    override fun initialiseNodes() {
        A = nodes[0]
        B = nodes[1]
        I = nodes[2]
        I2 = nodes[3]
    }

    @Test
    fun `create evolvable token`() {
        // Create new token.
        val house = House("24 Leinster Gardens, Bayswater, London", 1_000_000.GBP, listOf(I.legalIdentity()))
        val tx = I.createEvolvableToken(house, NOTARY.legalIdentity()).getOrThrow()
        val token = tx.singleOutput<House>()
        assertEquals(house, token.state.data)
    }

    @Test
    fun `create and update evolvable token`() {
        // Create new token.
        val house = House("24 Leinster Gardens, Bayswater, London", 1_000_000.GBP, listOf(I.legalIdentity()))
        val tx = I.createEvolvableToken(house, NOTARY.legalIdentity()).getOrThrow()
        val oldToken = tx.singleOutput<House>()
        // Propose an update to the token.
        val proposedToken = house.copy(valuation = 950_000.GBP)
        val updateTx = I.updateEvolvableToken(oldToken, proposedToken).getOrThrow()
        val newToken = updateTx.singleOutput<House>()
        assertEquals(proposedToken, newToken.state.data)
    }

    @Test
    fun `issue token to yourself`() {
        val issueTokenTx = I.issueFungibleTokens(I, 100.GBP).getOrThrow()
        I.watchForTransaction(issueTokenTx.id).getOrThrow()
        val gbp = I.services.vaultService.tokenBalance(GBP)
        assertEquals(100.GBP, gbp)
    }

    @Test
    fun `issue and move fixed tokens`() {
        val issueTokenTx = I.issueFungibleTokens(A, 100.GBP).getOrThrow()
        A.watchForTransaction(issueTokenTx.id).getOrThrow()
        // Check to see that A was added to I's distribution list.
        val moveTokenTx = A.issueFungibleTokens(B, 50.GBP).getOrThrow()
        B.watchForTransaction(moveTokenTx.id).getOrThrow()
        println(moveTokenTx.tx)
    }

    @Test
    fun `create evolvable token, then issue evolvable token`() {
        // Create new token.
        val house = House("24 Leinster Gardens, Bayswater, London", 1_000_000.GBP, listOf(I.legalIdentity()))
        val createTokenTx = I.createEvolvableToken(house, NOTARY.legalIdentity()).getOrThrow()
        val token = createTokenTx.singleOutput<House>()
        // Issue amount of the token.
        val housePointer: TokenPointer<House> = house.toPointer()
        val issueTokenAmountTx = I.issueFungibleTokens(A, 100 of housePointer).getOrThrow()
        A.watchForTransaction(issueTokenAmountTx.id).getOrThrow()
        // Check to see that A was added to I's distribution list.
        val distributionList = I.transaction { getDistributionList(I.services, token.linearId()) }
        val distributionRecord = distributionList.single()
        assertEquals(A.legalIdentity(), distributionRecord.party)
        assertEquals(token.linearId().id, distributionRecord.linearId)
    }

    @Test
    fun `check token recipient also receives token`() {
        // Create new token.
        val house = House("24 Leinster Gardens, Bayswater, London", 1_000_000.GBP, listOf(I.legalIdentity()))
        val createTokenTx = I.createEvolvableToken(house, NOTARY.legalIdentity()).getOrThrow()
        val houseToken: StateAndRef<House> = createTokenTx.singleOutput()
        // Issue amount of the token.
        val housePointer: TokenPointer<House> = house.toPointer()
        val issueTokenAmountTx = I.issueFungibleTokens(A, 100 of housePointer).getOrThrow()
        // Wait for the transaction to be recorded by A.
        A.watchForTransaction(issueTokenAmountTx.id).getOrThrow()
        val houseQuery = A.services.vaultService.queryBy<House>().states
        assertEquals(houseToken, houseQuery.single())
    }

    @Test
    fun `create evolvable token, then issue tokens, then update token`() {
        // Create new token.
        val house = House("24 Leinster Gardens, Bayswater, London", 1_000_000.GBP, listOf(I.legalIdentity()))
        val createTokenTx = I.createEvolvableToken(house, NOTARY.legalIdentity()).getOrThrow()
        val token = createTokenTx.singleOutput<House>()
        // Issue amount of the token.
        val housePointer: TokenPointer<House> = house.toPointer()
        val issueTokenAmountTx = I.issueFungibleTokens(A, 100 of housePointer).getOrThrow()
        A.watchForTransaction(issueTokenAmountTx.id).toCompletableFuture().getOrThrow()
        // Update the token.
        val proposedToken = house.copy(valuation = 950_000.GBP)
        val updateTx = I.updateEvolvableToken(token, proposedToken).getOrThrow()
        // Wait to see if A is sent the updated token.
        val updatedToken = A.watchForTransaction(updateTx.id).toCompletableFuture().getOrThrow()
        assertEquals(updateTx.singleOutput(), updatedToken.singleOutput<House>())
    }

    @Test
    fun `create evolvable token, then issue and move`() {
        // Create new token.
        val house = House("24 Leinster Gardens, Bayswater, London", 1_000_000.GBP, listOf(I.legalIdentity()))
        I.createEvolvableToken(house, NOTARY.legalIdentity()).getOrThrow()
        // Issue amount of the token.
        val housePointer: TokenPointer<House> = house.toPointer()
        val issueTokenTx = I.issueFungibleTokens(A, 100 of housePointer).getOrThrow()
        A.watchForTransaction(issueTokenTx.id).toCompletableFuture().getOrThrow()
        A.transaction { A.services.vaultService.getLinearStateById<LinearState>(housePointer.pointer.pointer) }
        // Move some of the tokensToIssue.
        val moveTokenTx = A.moveFungibleTokens(50 of housePointer, B, anonymous = true).getOrThrow()
        B.watchForTransaction(moveTokenTx.id).getOrThrow()
    }

    @Test
    fun `create evolvable token and issue to multiple nodes`() {
        // Create new token.
        val house = House("24 Leinster Gardens, Bayswater, London", 1_000_000.GBP, listOf(I.legalIdentity()))
        val housePointer: TokenPointer<House> = house.toPointer()
        val tx = I.createEvolvableToken(house, NOTARY.legalIdentity()).getOrThrow()
        val token = tx.singleOutput<House>()
        assertEquals(house, token.state.data)
        // Issue to node A.
        val issueTokenA = I.issueFungibleTokens(A, 50 of housePointer).getOrThrow()
        A.watchForTransaction(issueTokenA.id).toCompletableFuture().getOrThrow()
        // Issue to node B.
        val issueTokenB = I.issueFungibleTokens(B, 50 of housePointer).getOrThrow()
        B.watchForTransaction(issueTokenB.id).toCompletableFuture().getOrThrow()
    }

    @Test
    fun `moving evolvable token updates distribution list`() {
        //Create evolvable token with 2 maintainers
        val house = House("24 Leinster Gardens, Bayswater, London", 1_000_000.GBP, listOf(I.legalIdentity(), I2.legalIdentity()))
        val housePointer: TokenPointer<House> = house.toPointer()
        val tx = I.createEvolvableToken(house, NOTARY.legalIdentity()).getOrThrow()
        val token = tx.singleOutput<House>()
        assertEquals(house, token.state.data)
        // Issue to node A.
        val issueTokenA = I.issueFungibleTokens(A, 50 of housePointer).getOrThrow()
        A.watchForTransaction(issueTokenA.id).toCompletableFuture().getOrThrow()
        // Assert that A is on distribution list for both I and I2
        I.transaction {
            val distList = getDistributionList(I.services, token.linearId()).map { it.party }.toSet()
            assertThat(distList).containsExactly(A.legalIdentity())
        }
        // TODO Is it a bug or feature?
//        I2.transaction {
//            val distList = getDistributionList(I2.services, token.linearId()).map { it.party }.toSet()
//            assertThat(distList).containsExactly(A.legalIdentity())
//        }
        // Move some of the tokensToIssue.
        val moveTokenTx = A.moveFungibleTokens(50 of housePointer, B, anonymous = true).getOrThrow()
        B.watchForTransaction(moveTokenTx.id).getOrThrow()
        // Assert that both A and B are on distribution list for both I and I2
        I.transaction {
            val distList = getDistributionList(I.services, token.linearId()).map { it.party }.toSet()
            assertThat(distList).containsExactly(A.legalIdentity(), B.legalIdentity())
        }
        I2.transaction {
            val distList = getDistributionList(I2.services, token.linearId()).map { it.party }.toSet()
            assertThat(distList).contains(B.legalIdentity())
        }
    }

    @Test
    fun `issue to unknown anonymous party`() {
        val confidentialHolder = A.services.keyManagementService.freshKeyAndCert(A.services.myInfo.chooseIdentityAndCert(), false).party.anonymise()
        Assertions.assertThatThrownBy {
            I.startFlow(IssueTokens(100.GBP issuedBy I.legalIdentity() heldBy confidentialHolder)).getOrThrow()
        }.hasMessageContaining("Called flow with anonymous party that node doesn't know about. Make sure that RequestConfidentialIdentity flow is called before.")
    }

    @Test
    fun `move to unknown anonymous party`() {
        val issueTokenTx = I.issueFungibleTokens(A, 100.GBP).getOrThrow()
        A.watchForTransaction(issueTokenTx.id).getOrThrow()
        val confidentialHolder = B.services.keyManagementService.freshKeyAndCert(B.services.myInfo.chooseIdentityAndCert(), false).party.anonymise()
        Assertions.assertThatThrownBy {
            A.startFlow(MoveFungibleTokens(50.GBP, confidentialHolder)).getOrThrow()
        }.hasMessageContaining("Called flow with anonymous party that node doesn't know about. Make sure that RequestConfidentialIdentity flow is called before.")
    }

    @Test
    fun `move to anonymous party on the same node`() {
        val issueTokenTx = I.issueFungibleTokens(A, 100.GBP).getOrThrow()
        A.watchForTransaction(issueTokenTx.id).getOrThrow()
        val confidentialHolder = A.services.keyManagementService.freshKeyAndCert(A.services.myInfo.chooseIdentityAndCert(), false).party.anonymise()
        val moveTokenTx = A.startFlow(MoveFungibleTokens(50.GBP, confidentialHolder)).getOrThrow()
        A.watchForTransaction(moveTokenTx.id).getOrThrow()
    }

<<<<<<< HEAD
    @Test
    fun `create evolvable token, then issue to the same node twice, expecting only one distribution record`() {
        // Create new token.
        val house = House("24 Leinster Gardens, Bayswater, London", 1_000_000.GBP, listOf(I.legalIdentity()))
        val housePointer: TokenPointer<House> = house.toPointer()
        // Create evolvable token on ledger.
        I.createEvolvableToken(house, NOTARY.legalIdentity()).getOrThrow()
        // Issue token twice.
        I.issueFungibleTokens(A, 50 of housePointer).getOrThrow()
        I.issueFungibleTokens(A, 50 of housePointer).getOrThrow()
        // Check the distribution list.
        val distributionList = I.transaction { getDistributionList(I.services, housePointer.pointer.pointer) }
        assertEquals(distributionList.size, 1)
=======
    // Ben's test.
    @Test
    fun `should get different tokens if we select twice`() {
        (1..2).map { I.issueFungibleTokens(A, 1 of GBP).getOrThrow() }
        val tokenSelection = TokenSelection(A.services)
        val lockId = UUID.randomUUID()
        A.transaction {
            val token1 = tokenSelection.attemptSpend(1 of GBP, lockId, pageSize = 5)
            val token2 = tokenSelection.attemptSpend(1 of GBP, lockId, pageSize = 5)
            assertThat(token1).isNotEqualTo(token2)
        }
>>>>>>> f3931006
    }
}<|MERGE_RESOLUTION|>--- conflicted
+++ resolved
@@ -223,7 +223,7 @@
         A.watchForTransaction(moveTokenTx.id).getOrThrow()
     }
 
-<<<<<<< HEAD
+
     @Test
     fun `create evolvable token, then issue to the same node twice, expecting only one distribution record`() {
         // Create new token.
@@ -237,7 +237,8 @@
         // Check the distribution list.
         val distributionList = I.transaction { getDistributionList(I.services, housePointer.pointer.pointer) }
         assertEquals(distributionList.size, 1)
-=======
+    }
+
     // Ben's test.
     @Test
     fun `should get different tokens if we select twice`() {
@@ -249,6 +250,5 @@
             val token2 = tokenSelection.attemptSpend(1 of GBP, lockId, pageSize = 5)
             assertThat(token1).isNotEqualTo(token2)
         }
->>>>>>> f3931006
     }
 }