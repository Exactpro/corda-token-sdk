package net.corda.sdk.token.types

import net.corda.core.contracts.TokenizableAssetInfo
import net.corda.core.identity.Party
import net.corda.core.serialization.CordaSerializable
<<<<<<< HEAD
=======
import net.corda.sdk.token.types.token.EmbeddableToken
>>>>>>> 45ba01b5
import java.math.BigDecimal

/**
 * Note: Name clashes with corda core Issued.
 * A type to wrap a token amount that is issued on the ledger. This might be a ledger native asset such as
 * an equity which is issued directly on to the ledger, in which case the issuer _IS_ the securities issuer. In other
 * cases, the token would represent a depository receipt. In this case the issuer would be the custodian or securities
 * firm which has issued the token on the ledger and holds the underlying security on their balance sheet. The issuer
 * of the security would be implied via some of information contained within the token type state. E.g. a stock symbol
 * or a party object of the securities issuer, if they had a node on the network.
 */
<<<<<<< HEAD
=======

>>>>>>> 45ba01b5
@CordaSerializable
data class Issued<out T : EmbeddableToken>(val issuer: Party, val product: T) : TokenizableAssetInfo {
    override fun toString(): String = "$product issued by ${issuer.name.organisation}"
    override val displayTokenSize: BigDecimal get() = product.displayTokenSize
}<|MERGE_RESOLUTION|>--- conflicted
+++ resolved
@@ -3,10 +3,6 @@
 import net.corda.core.contracts.TokenizableAssetInfo
 import net.corda.core.identity.Party
 import net.corda.core.serialization.CordaSerializable
-<<<<<<< HEAD
-=======
-import net.corda.sdk.token.types.token.EmbeddableToken
->>>>>>> 45ba01b5
 import java.math.BigDecimal
 
 /**
@@ -18,10 +14,7 @@
  * of the security would be implied via some of information contained within the token type state. E.g. a stock symbol
  * or a party object of the securities issuer, if they had a node on the network.
  */
-<<<<<<< HEAD
-=======
 
->>>>>>> 45ba01b5
 @CordaSerializable
 data class Issued<out T : EmbeddableToken>(val issuer: Party, val product: T) : TokenizableAssetInfo {
     override fun toString(): String = "$product issued by ${issuer.name.organisation}"
