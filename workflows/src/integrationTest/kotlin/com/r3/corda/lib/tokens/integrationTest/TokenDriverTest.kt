--- conflicted
+++ resolved
@@ -4,16 +4,8 @@
 import com.r3.corda.lib.tokens.contracts.states.NonFungibleToken
 import com.r3.corda.lib.tokens.contracts.types.IssuedTokenType
 import com.r3.corda.lib.tokens.contracts.types.TokenPointer
-<<<<<<< HEAD
 import com.r3.corda.lib.tokens.contracts.types.TokenType
-import com.r3.corda.lib.tokens.contracts.utilities.issuedBy
-import com.r3.corda.lib.tokens.contracts.utilities.sumTokenStateAndRefs
-import com.r3.corda.lib.tokens.contracts.utilities.sumTokenStateAndRefsOrZero
-import com.r3.corda.lib.tokens.contracts.utilities.withNotary
-=======
 import com.r3.corda.lib.tokens.contracts.utilities.*
-import com.r3.corda.lib.tokens.money.FiatCurrency
->>>>>>> c91decfc
 import com.r3.corda.lib.tokens.money.GBP
 import com.r3.corda.lib.tokens.testing.states.House
 import com.r3.corda.lib.tokens.testing.states.Ruble
@@ -70,15 +62,16 @@
             val issuerParty = issuer.nodeInfo.singleIdentity()
 
             val customToken = TokenType("CUSTOM_TOKEN", 3)
-
-            val amountToIssue = Amount(100, customToken)
-
-            val issueA = issuer.rpc.startFlowDynamic(IssueTokens::class.java, amountToIssue, issuerParty, issuerParty, emptyList<Party>()).returnValue.getOrThrow()
+            val issuedType = IssuedTokenType(issuerParty, customToken)
+            val amountToIssue = Amount(100, issuedType)
+            val tokenToIssue = FungibleToken(amountToIssue, issuerParty)
+
+            val issueA = issuer.rpc.startFlowDynamic(IssueTokens::class.java, listOf(tokenToIssue), emptyList<Party>()).returnValue.getOrThrow()
         }
     }
 
     @Test(expected = TransactionVerificationException.ContractRejection::class)
-    fun `should prevent issuance of a token with a null jarHash that does use an inline tokenType`() {
+    fun `should prevent issuance of a token with a null jarHash that does not use an inline tokenType`() {
         driver(DriverParameters(
                 portAllocation = incrementalPortAllocation(10000),
                 startNodesInProcess = false,
