--- conflicted
+++ resolved
@@ -1,5 +1,6 @@
 package com.r3.corda.lib.tokens.workflows
 
+import co.paralleluniverse.fibers.Suspendable
 import com.r3.corda.lib.tokens.contracts.states.FungibleToken
 import com.r3.corda.lib.tokens.contracts.states.NonFungibleToken
 import com.r3.corda.lib.tokens.contracts.types.TokenPointer
@@ -141,13 +142,7 @@
             val redeemGBPTx = nodeA.rpc.startFlowDynamic(
                     RedeemFungibleGBP::class.java,
                     1_100_000L.GBP,
-<<<<<<< HEAD
                     issuerParty
-=======
-                    issuerParty,
-                    emptyList<Party>(),
-                    null
->>>>>>> aeec4a09
             ).returnValue.getOrThrow()
             nodeA.rpc.watchForTransaction(redeemGBPTx).getOrThrow(5.seconds)
             assertThat(nodeA.rpc.vaultQueryBy<FungibleToken<FiatCurrency>>(tokenAmountCriteria(GBP)).states.sumTokenStateAndRefs()).isEqualTo(800_000L.GBP issuedBy issuerParty)
