--- conflicted
+++ resolved
@@ -125,130 +125,9 @@
 
 [Most common tasks](docs/IWantTo.md)
 
-<<<<<<< HEAD
 ## Other useful links
+
 [Token SDK Design](design/design.md)
-=======
-    object PTK : TokenType {
-        override val tokenIdentifier: String = "PTK"
-        override val fractionDigits: Int = 12
-    }
-
-### Creating an instance of your new `TokenType`
-
-Create an instance of your new token type like you would a regular object.
-
-    val myTokenType = MyTokenType("TEST", 2)
-
-This creates a token of
-
-    tokenClass: MyTokenType
-    tokenIdentifier: TEST
-
-### Creating an instance of an `IssuedTokenType`
-
-Create an `IssuedTokenType` as follows
-
-    // With your own token type.
-    val issuer: Party = ...
-    val myTokenType = MyTokenType("TEST", 2)
-    val issuedTokenType: IssuedTokenType<MyTokenType> = myTokenType issuedBy issuer
-
-    // Or with the built in types.
-    val issuedGbp: IssuedTokenType<FiatCurrency> = GBP issuedBy issuer
-    val issuedGbp: IssuedTokenType<DigitalCurrency>  = BTC issuedBy issuer
-
-The issuing party must be a `Party` as opposed to an `AbstractParty` or
-`AnonymousParty`, this is because the issuer must be well known.
-
-The `issuedBy` syntax uses a kotlin infix extension function.
-
-### Creating an amount of some `IssuedTokenType`
-
-Once you have an `IssuedTokenType` you can optionally create some amount
-of it using the `of` syntax. For example:
-
-    val issuer: Party = ...
-    val myTokenType = MyTokenType("TEST", 2)
-    val myIssuedTokenType: IssuedTokenType<MyTokenType> = myTokenType issuedBy issuer
-    val tenOfMyIssuedTokenType = 10 of myIssuedTokenType
-
-Or:
-
-    val tenPounds: Amount<IssuedTokenType<FiatCurrency>> = 10 of GBP issuedBy issuer
-
-Or:
-
-    val tenPounds = 10.GBP issuedBy issuer
-
-If you do not need to create amounts of your token type because it is always
-intended to be issued as a `NonFungibleToken` then you don't have to create
-amounts of it.
-
-### Creating instances of `FungibleToken`s and `NonFungibleToken`s
-
-To get from a token type or some amount of a token type to a non-fungible
-token or fungible token, we need to specify which party the proposed holder
-is. This can be done using the `heldBy` syntax:
-
-    val issuer: Party = ...
-    val holder: Party = ...
-
-    val myTokenType = MyTokenType("TEST", 2)
-    val myIssuedTokenType: IssuedTokenType<MyTokenType> = myTokenType issuedBy issuer
-    val tenOfMyIssuedTokenType = 10 of myIssuedTokenType
-
-    // Adding a holder to an amount of a token type, creates a fungible token.
-    val fungibleToken: FungibleToken<MyTokenType> = tenOfMyIssuedTokenType heldBy holder
-    // Adding a holder to a token type, creates a non-fungible token.
-    val nonFungibleToken: NonFungibleToken<MyTokenType> = myIssuedTokenType heldBy holder
-
-Once you have a `FungibleToken` or a `NonFungibleToken`, you can then go
-and issue that token on ledger.
-
-## Changelog
-
-### V1
-
-#### Known issues
-
-* IntelliJ highlights a couple of type errors in the workflows module. However,
-  this is a bug in intelliJ which was raised here:
-  https://youtrack.jetbrains.com/issue/IDEA-216604
-
-#### Contracts
-
-* The type of `TokenType.tokenClass` has been changed from `String`
-  to `Class<*>`.
-* The contracts module now builds against core-deterministic. The tokens
-  SDK is the FIRST project with a contracts JAR compiled against Corda
-  `core-deterministic`.
-* Moved `IssuedTokenType<T>._heldBy(owner: AbstractParty)` and the sister
-  infix function to the `workflows` module as it requires the generation
-  of a `UniqueIdentifier` which is not deterministic.
-* `NonFungibleTokens` now must be passed a `UniqueIdentifier` upon creation.
-* Changed the method signatures for `addIssueTokens` so that they now
-  take `TransactionBuilder` as the first argument. Thanks to Ian Lloyd
-  for the contribution.
-* Added tests for `NonFungibleTokens`.
-
-#### Workflows
-
-* Added in memory token selection implementation. It is not currently the
-  default token selection method but in a future release CorDapp developers
-  will be able to choose between database or in memory selection.
-* Changes to how how change parties are generated and used:
-
-    * RC03:
-
-      * All move and redeem flows specified `changeHolder` as a
-        nullable parameter. If it was set to null then the token selection
-        mechanism would always generate a new confidential identity for
-        the change holder. This behaviour is a little counter-intuitive so
-        it has been changed in RC-03.
-
-    * V1:
->>>>>>> a44de334
 
 [Changelog](CHANGELOG.md)
 
@@ -256,198 +135,4 @@
 
 [Contributors](CONTRIBUTORS.md)
 
-<<<<<<< HEAD
-[Roadmap](ROADMAP.md)
-=======
-* Renamed `shell` package to `rpc`
-* Moved the distribution utils and `ObserverAwareFinalityFlow` code into
-  an `internal` package as that code will be released in a "Corda Commons"
-  library in the near future.
-* Builds against Corda `5.0-SNAPSHOT` for this release. The final release
-  will be built against Corda `4.1`.
-* Changed module names from "contract", "workflow" to "contracts" and
-  "workflows", so now inline with other CorDapps.
-* Now don't publish an empty "modules" JAR.
-* Changed package namespace to "com.r3.corda.lib" from "com.r3.corda.sdk".
-* Changed artifact IDs to be prefixed with "tokens-".
-* Changed release group to "com.r3.corda.lib" from "com.r3.tokens-sdk".
-* Fixed various compiler warnings.
-
-#### Contracts
-
-* The `tokenClass` property which CorDapp developers were required to implement
-  has been implemented in `TokenType`, so there is now no need to implement
-  it in your token type classes.
-* The `defaultFractionDigits` property of type `BigInteger` has been removed
-  in favour of a `fractionDigits` property of type `Int`, simplifying the
-  way to create a token type. Example:
-
-  * RC02:
-
-            data class MyTokenType(
-                override val tokenIdentifier: String,
-                val fractionDigits: Int,
-                override val tokenClass: String = javaClass.canonicalName
-                override val defaultFractionDigits: BigDecimal = BigDecimal.ONE.scaleByPowerOfTen(-fractionDigits)
-            ) : FixedTokenType()
-
-  * RC03:
-
-            data class MyTokenType(
-                override val tokenIdentifier: String,
-                override val fractionDigits: Int = 0
-            ) : TokenType
-            
-* Removed `FixedTokenType` as it was a spurious abstraction. All "fixed"
-  tokens can instead implement `TokenType` directly. Removing `FixedTokenType`
-  removes a concept and therefore reduces the mental load of developers 
-  who are new to Corda and the token SDK.
-
-#### Workflows
-
-* Added an integration test which uses a DvP flow to swap a `House` for
-  some `Money`.
-
-### Release Candidate 2
-
-Release candidate 2 is available. Please see branch `release/1.0-RC02`.
-This release candidate is almost code complete.
-
-#### Contracts
-
-* `NonFungibleToken`s are now `LinearState`s so they can be queried for
-  by `LinearId`.
-
-#### Workflows
-
-* The redeem flows have been re-factored so that they are in-line with the
-  design of the issue and move flows.
-* Various bug fixes.
-* Added progress trackers to more flows.
-* Added @Suspendable annotations to more functions.
-
-#### Known issues
-
-1. Increase test coverage still required.
-2. In memory token selection to be merged into `master` and the addition
-   of a config option which allows CorDapp developers to use in memory
-   token selection or database token selection.
-3. Docs and examples are still to come.
-
-### Release Candidate 1 (15 May 2019)
-
-#### Contracts
-
-**Token types**
-
-* Addition of the `TokenType` interface which allows developers to define
-  their own token types.
-* Addition of a `IssuedTokenType` class which couples a token type with
-  an issuing `Party`. This type exists because identical token types with
-  different issuers cannot usually be considered fungible.
-* Addition of two `TokenType` sub-types; `FixedTokenType` for definitions
-  which are not expected to evolve over time and `TokenPointer` which points
-  to the `linearId` of a `LinearState` which contains the token type data
-  that _is_ expected to evolve.
-* Addition of an abstract `EvolvableTokenType` which will be pointed to
-  by a `TokenPointer`. It allows developers to define their own evolvable
-  token types as `LinearState`s. The `EvolvableTokenType` state comes with
-  an abstract contract which defines common logic expected to be used in
-  all evolvable token types. Evolvable token types can be converted to
-  `TokenPointer`s.
-* Addition of two command types `Create` and `Update` for performing transactions
-  on evolvable token types.
-
-**Tokens**
-
-* Addition of a `FungibleToken` state type which allows parties to hold
-  some amount of an `IssuedTokenType`. Amounts of fungible tokens can be
-  split and merged, providing the `IssuedTokenType` is the same type.
-* Addition of a `NonFungibleToken` state type which allows parties to hold
-  a fungible token of an `IssuedTokenType`. Non fungible tokens cannot be
-  split and merged. It is expected that only one non fungible token of a
-  particular `IssuedTokenType` can be issued on the ledger at any one time,
-  although there are currently no controls to prevent multiple non fungible
-  tokens being issued. For the time being, these controls will be up to issuers
-  to enforce.
-* Addition of contracts for `FungibleToken` and `NonFungibleToken` which
-  govern how fungible and non fungible tokens can be issued, moved and redeemed.
-* Addition of commands for performing transactions on fungible and non fungible
-  tokens.
-
-**Schemas**
-
-* Addition of object relational mappers for `NonFungibleToken` and `FungibleToken`
-  so that they can be queried from the vault by the following properties:
-  issuer, holder, amount (for fungible tokens) and token type.
-
-**Utilities**
-
-* Addition of kotlin utilities for creating amounts of a `TokenType` or
-  `IssuedTokenType` using the following syntax: `10.TOKEN_TYPE` or `10 of tokenType`.
-* Addition of kotlin utilities to create an `IssuedTokenType` from a `TokenType`
-  using the following syntax `tokenType issuedBy issuer`
-* Addition of kotlin utilities to sum amounts of `IssuedTokenType` and `TokenType`.
-* Addition of kotlin utilities to create a `NonFungibleToken` or `FungibleToken`
-  from an `IssuedTokenType` and a `Party` using the following syntax:
-  `issuedTokenType ownedBy party`
-* Addition of kotlin utilities to assign a notary to a `NonFungibleToken`
-  or `FungibleToken` using the following syntax: `tokens withNotary notary`
-* Addition of utilities for summing lists of `FungibleToken`s.
-
-#### Money
-
-* Addition of an abstract `Money` class, that sub-classes `FixedTokenType`,
-  from which all money-like token types should derive.
-* Addition of a `FiatCurrency` class which is a wrapper around `java.util.Currency`.
-* Addition of a `DigitalCurrency` class which behaves similarly to `FiatCurrency`,
-  it's registry has been populated with the following digital currencies:
-  Bitcoin, Ethereum, Ripple and Dogecoin.
-* Addition of utilities for creating amounts of `Money` using the following
-  syntax `10.GBP`.
-
-#### Workflows
-
-* Creation of an `internal` package to house parts of the API which may
-  change.
-* Addition of flows to issue, move and redeem fungible tokens, called
-  `IssueTokensFlow`, `MoveTokensFlow` and `RedeemTokensFlow`, respectively.
-  All flows are intended to be used as in-line sub-flows. `IssueTokenFlow`
-  handles the issuance of fungible as well as non-fungible tokens. The
-  move and redeem flows have variants for fungible tokens and variants for
-  non-fungible tokens.
-* Added confidential variants of the above flows, which allow CorDapp developers
-  to issue tokens to newly created public keys, move tokens to newly created
-  public keys and redeem tokens, with change being assigned to a newly
-  created public key.
-* Initiating versions of the above flows have been added which can be
-  easily invoked from the node shell (this is useful for testing and performing
-  demos).
-* Addition of flows to create new evolvable token types.
-* Addition of a generic flow to update an evolvable token type.
-* Addition of a set of flows to add parties to a distribution list for evolvable
-  token updates. This flow exists in the absence of data distribution groups.
-  When tokens with evolvable token types are newly issued, the recipient
-  is added to a distribution list. When tokens with evolvable token types
-  are moved, the recipient is added to the issuer's distribution list.
-* Addition of query utilities to query fungible and non fungible tokens
-  by type and issuer.
-* Addition of query utilities to obtain sums by token type.
-* Creation of an "observer aware" finality flow which allows transaction
-  observers to store a transaction with `StatesToRecord.ALL_VISIBLE`.
-
-#### Token selection
-
-* Addition of a token selection utility which keeps in memory records of
-  available tokens for spending. Multiple buckets can be created to cateogrise
-  tokens by various criteria. For example, tokens for a particular account,
-  tokens of a particular type, tokens with a particular issuer or notary.
-
-#### Known issues
-
-1. Redeem flows still require refactoring to bring in-line with issue and
-   move flows.
-2. Some tests are ignored while we investigate why they are failing.
-3. Docs and examples are still to come.
-4. Increased test coverage required.
->>>>>>> a44de334
+[Roadmap](ROADMAP.md)